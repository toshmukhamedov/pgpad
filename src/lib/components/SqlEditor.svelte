--- conflicted
+++ resolved
@@ -41,10 +41,6 @@
 
 	let sqlQuery = $state('');
 
-<<<<<<< HEAD
-	let queryHistory = $state<QueryHistoryEntry[]>([]);
-=======
->>>>>>> c9c90271
 	let selectedCellData = $state<Json | null>(null);
 	let jsonInspectorData = $state<{ data: Json; position: { x: number; y: number } } | null>(null);
 
@@ -290,26 +286,7 @@
 		}
 	}
 
-<<<<<<< HEAD
-	// TODO(vini): this is a workaround, think of a better way of rendering the history tab
-	const HISTORY_TAB_ID = 0;
-
-	const allTabs = $derived(() => {
-		const tabs = [...resultTabs];
-		tabs.push({
-			id: HISTORY_TAB_ID,
-			name: `History (${queryHistory.length})`,
-			query: '',
-			timestamp: 0,
-			status: 'completed' as const
-		});
-		return tabs;
-	});
-
 	export async function updatedSelectedConnection() {
-=======
-	async function loadDatabaseSchema() {
->>>>>>> c9c90271
 		if (!selectedConnection || !sqlEditor) return;
 
 		try {
@@ -321,16 +298,6 @@
 			console.error('Failed to load database schema:', error);
 		}
 	}
-
-	$effect(() => {
-		if (selectedConnection) {
-<<<<<<< HEAD
-			loadQueryHistory();
-=======
-			loadDatabaseSchema();
->>>>>>> c9c90271
-		}
-	});
 
 	onMount(() => {
 		const initializeEditor = () => {
